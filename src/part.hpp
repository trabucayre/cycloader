--- conflicted
+++ resolved
@@ -15,7 +15,6 @@
 	{0x13631093, {"xilinx", "artix a7 100t", "xc7a100"}},
 	{0x03620093, {"xilinx", "spartan7", "xc7s15ftgb196-1"}},
 	{0x020f30dd, {"altera", "cyclone 10 LP", "10CL025"}},
-<<<<<<< HEAD
 
 	{0xE12BB043, {"lattice", "MachXO3LF", "LCMX03LF-1300C"}},
 	{0x612B2043, {"lattice", "MachXO3LF", "LCMX03LF-1300E"}},
@@ -39,12 +38,8 @@
 	{0x81112043, {"lattice", "ECP5", "LFE5UM5G-45"}},
 	{0x81113043, {"lattice", "ECP5", "LFE5UM5G-85"}},
 
-=======
-	{0x612bd043, {"lattice", "MachXO3LF", "LCMX03LF-6900C"}},
 	{0x0129a043, {"lattice", "XP2", "LFXP2-8E"}},
-	{0x41111043, {"lattice", "ECP5", "LFE5U-25F-6BG256C"}},
-	{0x81113043, {"lattice", "ECP5-5G", "LFE5UM5G-85F-8BG381"}},
->>>>>>> 767add02
+
 	{0x1100581b, {"Gowin", "GW1N", "GW1NR-9"}},
 	{0x0900281B, {"Gowin", "GW1N", "GW1N-1"}},
 	{0x0100381B, {"Gowin", "GW1N", "GW1N-4"}},
