--- conflicted
+++ resolved
@@ -65,11 +65,8 @@
 	{0x03727093, {"xilinx", "zynq",     "xc7z020", 6}},
 	{0x23731093, {"xilinx", "zynq",     "xc7z045", 6}},
 
-<<<<<<< HEAD
 	{0x04a62093, {"xilinx", "kintexusp", "xcku5p", 6}},
-=======
 	{0x04A64093, {"xilinx", "artixusp", "xcau25p", 6}},
->>>>>>> d5f55934
 
 	{0x04b31093, {"xilinx", "virtexusp", "xcvu9p", 18}},
 	{0x14b79093, {"xilinx", "virtexusp", "xcvu37p", 18}},
