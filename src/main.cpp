// SPDX-License-Identifier: Apache-2.0
/*
 * Copyright (C) 2019 Gwenhael Goavec-Merou <gwenhael.goavec-merou@trabucayre.com>
 */

#include <string.h>
#include <unistd.h>

#include <fstream>
#include <iomanip>
#include <iostream>
#include <map>
#include <sstream>
#include <vector>

#include "altera.hpp"
#include "anlogic.hpp"
#include "board.hpp"
#include "cable.hpp"
#include "colognechip.hpp"
#include "cxxopts.hpp"
#include "device.hpp"
#include "dfu.hpp"
#include "display.hpp"
#include "efinix.hpp"
#include "ftdispi.hpp"
#include "gowin.hpp"
#include "ice40.hpp"
#include "lattice.hpp"
#include "libusb_ll.hpp"
#include "jtag.hpp"
#include "part.hpp"
#include "spiFlash.hpp"
#include "rawParser.hpp"
#include "xilinx.hpp"
#include "svf_jtag.hpp"
#ifdef ENABLE_XVC
#include "xvc_server.hpp"
#endif

#define DEFAULT_FREQ 	6000000

using namespace std;

struct arguments {
	int8_t verbose;
	bool reset, detect, verify, scan_usb;
	unsigned int offset;
	string bit_file;
	string secondary_bit_file;
	string device;
	string cable;
	string ftdi_serial;
	int ftdi_channel;
	int status_pin;
	uint32_t freq;
	bool invert_read_edge;
	string board;
	bool pin_config;
	bool list_cables;
	bool list_boards;
	bool list_fpga;
	Device::prog_type_t prg_type;
	bool is_list_command;
	bool spi;
	bool dfu;
	string file_type;
	string fpga_part;
	string bridge_path;
	string probe_firmware;
	int index_chain;
	unsigned int file_size;
	string target_flash;
	bool external_flash;
	int16_t altsetting;
	uint16_t vid;
	uint16_t pid;
	int16_t cable_index;
	uint8_t bus_addr;
	uint8_t device_addr;
	string ip_adr;
	uint32_t protect_flash;
	bool unprotect_flash;
	bool bulk_erase_flash;
	string flash_sector;
	bool skip_load_bridge;
	bool skip_reset;
	/* xvc server */
	bool xvc;
	int port;
	string interface;
	string mcufw;
	bool conmcu;
<<<<<<< HEAD
	bool read_dna;
	bool read_xadc;
=======
	std::map<uint32_t, misc_device> user_misc_devs;
>>>>>>> 1306c79b
};

int run_xvc_server(const struct arguments &args, const cable_t &cable,
	const jtag_pins_conf_t *pins_config);

int parse_opt(int argc, char **argv, struct arguments *args,
	jtag_pins_conf_t *pins_config);

void displaySupported(const struct arguments &args);

int main(int argc, char **argv)
{
	cable_t cable;
	target_board_t *board = NULL;
	jtag_pins_conf_t pins_config = {0, 0, 0, 0};

	/* command line args. */
	struct arguments args = {0, false, false, false, false, 0, "", "", "", "-", "", -1,
			-1, 0, false, "-", false, false, false, false, Device::PRG_NONE, false,
			/* spi dfu    file_type fpga_part bridge_path probe_firmware */
			false, false, "",       "",       "",         "",
			/* index_chain file_size target_flash external_flash altsetting */
			-1,            0,        "primary",   false,         -1,
			/* vid, pid, index bus_addr, device_addr */
				0,   0,   -1,     0,         0,
			"127.0.0.1", 0, false, false, "", false, false,
			/* xvc server */
			false, 3721, "-",
<<<<<<< HEAD
			"", false,  // mcufw conmcu
			false, false, // read_dna, read_xadc
=======
			"", false, {}  // mcufw conmcu, user_misc_dev_list
>>>>>>> 1306c79b
	};
	/* parse arguments */
	try {
		if (parse_opt(argc, argv, &args, &pins_config))
			return EXIT_SUCCESS;
	} catch (std::exception &e) {
		printError("Error in parse arg step");
		return EXIT_FAILURE;
	}

	if (args.is_list_command) {
		displaySupported(args);
		return EXIT_SUCCESS;
	}

	if (args.prg_type == Device::WR_SRAM)
		cout << "write to ram" << endl;
	if (args.prg_type == Device::WR_FLASH)
		cout << "write to flash" << endl;

	if (args.board[0] != '-') {
		if (board_list.find(args.board) != board_list.end()) {
			board = &(board_list[args.board]);
		} else {
			printError("Error: cannot find board \'" +args.board + "\'");
			return EXIT_FAILURE;
		}
	}

	/* if a board name is specified try to use this to determine cable */
	if (board) {
		/* set pins config (only when user has not already provided
		 * configuration
		 */
		if (!args.pin_config) {
			pins_config.tdi_pin = board->jtag_pins_config.tdi_pin;
			pins_config.tdo_pin = board->jtag_pins_config.tdo_pin;
			pins_config.tms_pin = board->jtag_pins_config.tms_pin;
			pins_config.tck_pin = board->jtag_pins_config.tck_pin;
		}
		/* search for cable */
		auto t = cable_list.find(board->cable_name);
		if (t != cable_list.end()) {
			if (args.cable[0] == '-') {  // no user selection
				args.cable = (*t).first;  // use board default cable
			} else {
				cout << "Board default cable overridden with " << args.cable << endl;
			}
		}

		/* Xilinx only: to write flash exact fpga model must be provided */
		if (!board->fpga_part.empty() && !args.fpga_part.empty())
			printInfo("Board default fpga part overridden with " + args.fpga_part);
		else if (!board->fpga_part.empty() && args.fpga_part.empty())
			args.fpga_part = board->fpga_part;

		/* Some boards can override the default clock speed
		 * if args.freq == 0: the `--freq` arg has not been used
		 * => apply board->default_freq with a value of
		 * 0 (no default frequency) or > 0 (board has a default frequency)
		 */
		if (args.freq == 0)
			args.freq = board->default_freq;
	}

	if (args.cable[0] == '-') { /* if no board and no cable */
		printWarn("No cable or board specified: using direct ft2232 interface");
		args.cable = "ft2232";
	}

	/* if args.freq == 0: no user requirement nor board default
	 * clock speed => set default frequency
	 */
	if (args.freq == 0)
		args.freq = DEFAULT_FREQ;

	auto select_cable = cable_list.find(args.cable);
	if (select_cable == cable_list.end()) {
		printError("error : " + args.cable + " not found");
		return EXIT_FAILURE;
	}
	cable = select_cable->second;

	if (args.ftdi_channel != -1) {
		if (cable.type != MODE_FTDI_SERIAL && cable.type != MODE_FTDI_BITBANG){
			printError("Error: FTDI channel param is for FTDI cables.");
			return EXIT_FAILURE;
		}

		const int mapping[] = {INTERFACE_A, INTERFACE_B, INTERFACE_C,
			INTERFACE_D};
		cable.config.interface = mapping[args.ftdi_channel];
	}

	if (!args.ftdi_serial.empty()) {
		if (cable.type != MODE_FTDI_SERIAL && cable.type != MODE_FTDI_BITBANG){
			printError("Error: FTDI serial param is for FTDI cables.");
			return EXIT_FAILURE;
		}
	}

	if (args.status_pin != -1) {
		if (cable.type != MODE_FTDI_SERIAL){
			printError("Error: FTDI status pin is for FTDI MPSSE cables.");
			return EXIT_FAILURE;
		}
	}

	if (args.vid != 0) {
		printInfo("Cable VID overridden");
		cable.vid = args.vid;
	}
	if (args.pid != 0) {
		printInfo("Cable PID overridden");
		cable.pid = args.pid;
	}

	cable.bus_addr = args.bus_addr;
	cable.device_addr = args.device_addr;

	// always set these
	cable.config.index = args.cable_index;
	cable.config.status_pin = args.status_pin;

	/* FLASH direct access */
	if (args.spi || (board && board->mode == COMM_SPI)) {
		/* if no instruction from user -> select flash mode */
		if (args.prg_type == Device::PRG_NONE)
			args.prg_type = Device::WR_FLASH;

		FtdiSpi *spi = NULL;
		spi_pins_conf_t pins_config;
		if (board)
			pins_config = board->spi_pins_config;

		try {
			spi = new FtdiSpi(cable, pins_config, args.freq, args.verbose);
		} catch (std::exception &e) {
			printError("Error: Failed to claim cable");
			return EXIT_FAILURE;
		}

		int spi_ret = EXIT_SUCCESS;

		if (board && board->manufacturer != "none") {
			Device *target;
			if (board->manufacturer == "efinix") {
				target = new Efinix(spi, args.bit_file, args.file_type,
					board->reset_pin, board->done_pin, board->oe_pin,
					args.verify, args.verbose);
			} else if (board->manufacturer == "lattice") {
				target = new Ice40(spi, args.bit_file, args.file_type,
					args.prg_type,
					board->reset_pin, board->done_pin, args.verify, args.verbose);
			} else if (board->manufacturer == "colognechip") {
				target = new CologneChip(spi, args.bit_file, args.file_type, args.prg_type,
					board->reset_pin, board->done_pin, DBUS6, board->oe_pin,
					args.verify, args.verbose);
			} else {
				printError("Error (SPI mode): " + board->manufacturer +
					" is an unsupported/unknown target");
				return EXIT_FAILURE;
			}
			if (args.prg_type == Device::RD_FLASH) {
				if (args.file_size == 0) {
					printError("Error: 0 size for dump");
				} else {
					target->dumpFlash(args.offset, args.file_size);
				}
			} else if ((args.prg_type == Device::WR_FLASH ||
						args.prg_type == Device::WR_SRAM) ||
						!args.bit_file.empty() || !args.file_type.empty()) {
				target->program(args.offset, args.unprotect_flash);
			}
			if (args.unprotect_flash && args.bit_file.empty())
				if (!target->unprotect_flash())
					spi_ret = EXIT_FAILURE;
			if (args.bulk_erase_flash && args.bit_file.empty())
				if (!target->bulk_erase_flash())
					spi_ret = EXIT_FAILURE;
			if (args.protect_flash)
				if (!target->protect_flash(args.protect_flash))
					spi_ret = EXIT_FAILURE;
		} else {
			RawParser *bit = NULL;
			if (board && board->reset_pin) {
				spi->gpio_set_output(board->reset_pin, true);
				spi->gpio_clear(board->reset_pin, true);
			}

			SPIFlash flash((SPIInterface *)spi, args.unprotect_flash, args.verbose);
			flash.display_status_reg();

			if (args.prg_type != Device::RD_FLASH &&
					(!args.bit_file.empty() || !args.file_type.empty())) {
				printInfo("Open file " + args.bit_file + " ", false);
				try {
					bit = new RawParser(args.bit_file, false);
					printSuccess("DONE");
				} catch (std::exception &e) {
					printError("FAIL");
					delete spi;
					return EXIT_FAILURE;
				}

				printInfo("Parse file ", false);
				if (bit->parse() == EXIT_FAILURE) {
					printError("FAIL");
					delete spi;
					return EXIT_FAILURE;
				} else {
					printSuccess("DONE");
				}

				try {
					flash.erase_and_prog(args.offset, bit->getData(), bit->getLength()/8);
				} catch (std::exception &e) {
					printError("FAIL: " + string(e.what()));
				}

				if (args.verify)
					flash.verify(args.offset, bit->getData(), bit->getLength() / 8);

				delete bit;
			} else if (args.prg_type == Device::RD_FLASH) {
				flash.dump(args.bit_file, args.offset, args.file_size);
			}

			if (args.unprotect_flash && args.bit_file.empty())
				if (!flash.disable_protection())
					spi_ret = EXIT_FAILURE;
			if (args.bulk_erase_flash && args.bit_file.empty())
				if (!flash.bulk_erase())
					spi_ret = EXIT_FAILURE;
			if (args.protect_flash)
				if (!flash.enable_protection(args.protect_flash))
					spi_ret = EXIT_FAILURE;

			if (board && board->reset_pin)
				spi->gpio_set(board->reset_pin, true);
		}

		delete spi;

		return spi_ret;
	}

	/* ------------------- */
	/* DFU access          */
	/* ------------------- */
	if (args.dfu || (board && board->mode == COMM_DFU)) {
		/* try to init DFU probe */
		DFU *dfu = NULL;
		uint16_t vid = 0, pid = 0;
		int altsetting = -1;
		if (board) {
			vid = board->vid;
			pid = board->pid;
			altsetting = board->altsetting;
		}
		if (args.altsetting != -1) {
			if (altsetting != -1)
				printInfo("Board altsetting overridden");
			altsetting = args.altsetting;
		}

		if (args.vid != 0) {
			if (vid != 0)
				printInfo("Board VID overridden");
			vid = args.vid;
		}
		if (args.pid != 0) {
			if (pid != 0)
				printInfo("Board PID overridden");
			pid = args.pid;
		}

		try {
			dfu = new DFU(args.bit_file, args.detect, vid, pid, altsetting,
					args.verbose);
		} catch (std::exception &e) {
			printError("DFU init failed with: " + string(e.what()));
			return EXIT_FAILURE;
		}
		/* if verbose or detect: display device */
		if (args.verbose > 0 || args.detect)
			dfu->displayDFU();

		/* if detect: stop */
		if (args.detect)
			return EXIT_SUCCESS;

		try {
			dfu->download();
		} catch (std::exception &e) {
			printError("DFU download failed with: " + string(e.what()));
			return EXIT_FAILURE;
		}

		return EXIT_SUCCESS;
	}

#ifdef ENABLE_XVC
	/* ------------------- */
	/*      XVC server     */
	/* ------------------- */
	if (args.xvc) {
		try {
			return run_xvc_server(args, cable, &pins_config);
		} catch (std::exception &e) {
			return EXIT_FAILURE;
		}
	}
#endif

	/* jtag base */


	/* if no instruction from user -> select load */
	if (args.prg_type == Device::PRG_NONE)
		args.prg_type = Device::WR_SRAM;

	Jtag *jtag;
	try {
		jtag = new Jtag(cable, &pins_config, args.device, args.ftdi_serial,
				args.freq, args.verbose, args.ip_adr, args.port,
				args.invert_read_edge, args.probe_firmware,
				args.user_misc_devs);
	} catch (std::exception &e) {
		printError("JTAG init failed with: " + string(e.what()));
		return EXIT_FAILURE;
	}

	/* chain detection */
	vector<int> listDev = jtag->get_devices_list();
	int found = listDev.size();
	int idcode = -1, index = 0;

	if (args.verbose > 0)
		cout << "found " << std::to_string(found) << " devices" << endl;

	/* in verbose mode or when detect
	 * display full chain with details
	 */
	if (args.verbose > 0 || args.detect) {
		for (int i = 0; i < found; i++) {
			int t = listDev[i];
			printf("index %d:\n", i);
			if (fpga_list.find(t) != fpga_list.end()) {
				printf("\tidcode 0x%x\n\tmanufacturer %s\n\tfamily %s\n\tmodel  %s\n",
				t,
				fpga_list[t].manufacturer.c_str(),
				fpga_list[t].family.c_str(),
				fpga_list[t].model.c_str());
				printf("\tirlength %d\n", fpga_list[t].irlength);
			} else if (misc_dev_list.find(t) != misc_dev_list.end()) {
				printf("\tidcode   0x%x\n\ttype     %s\n\tirlength %d\n",
				t,
				misc_dev_list[t].name.c_str(),
				misc_dev_list[t].irlength);
			} else if (args.user_misc_devs.find(t) != args.user_misc_devs.end()) {
				printf("\tidcode   0x%x\n\ttype     %s\n\tirlength %d\n",
				t,
				args.user_misc_devs[t].name.c_str(),
				args.user_misc_devs[t].irlength);
			}
		}
		if (args.detect == true) {
			delete jtag;
			return EXIT_SUCCESS;
		}
	}

	if (found != 0) {
		if (args.index_chain == -1) {
			for (int i = 0; i < found; i++) {
				if (fpga_list.find(listDev[i]) != fpga_list.end()) {
					index = i;
					if (idcode != -1) {
						printError("Error: more than one FPGA found");
						printError("Use --index-chain to force selection");
						for (int i = 0; i < found; i++)
							printf("0x%08x\n", listDev[i]);
						delete(jtag);
						return EXIT_FAILURE;
					} else {
						idcode = listDev[i];
					}
				}
			}
		} else {
			index = args.index_chain;
			if (index > found || index < 0) {
				printError("wrong index for device in JTAG chain");
				delete(jtag);
				return EXIT_FAILURE;
			}
			idcode = listDev[index];
		}
	} else {
		printError("Error: no device found");
		delete(jtag);
		return EXIT_FAILURE;
	}

	jtag->device_select(index);

	/* detect svf file and program the device */
	if (!args.file_type.compare("svf") ||
			args.bit_file.find(".svf") != string::npos) {
		SVF_jtag *svf = new SVF_jtag(jtag, args.verbose);
		try {
			svf->parse(args.bit_file);
		} catch (std::exception &e) {
			return EXIT_FAILURE;
		}
		return EXIT_SUCCESS;
	}

	/* check if selected device is supported
	 * mainly used in conjunction with --index-chain
	 */
	if (fpga_list.find(idcode) == fpga_list.end()) {
		cerr << "Error: device " << hex << idcode << " not supported" << endl;
		delete(jtag);
		return EXIT_FAILURE;
	}

	string fab = fpga_list[idcode].manufacturer;


	Device *fpga;
	try {
		if (fab == "xilinx") {
			fpga = new Xilinx(jtag, args.bit_file, args.secondary_bit_file,
				args.file_type, args.prg_type, args.fpga_part, args.bridge_path,
				args.target_flash, args.verify, args.verbose, args.skip_load_bridge, args.skip_reset,
				args.read_dna, args.read_xadc);
		} else if (fab == "altera") {
			fpga = new Altera(jtag, args.bit_file, args.file_type,
				args.prg_type, args.fpga_part, args.bridge_path, args.verify,
				args.verbose, args.skip_load_bridge, args.skip_reset);
		} else if (fab == "anlogic") {
			fpga = new Anlogic(jtag, args.bit_file, args.file_type,
				args.prg_type, args.verify, args.verbose);
		} else if (fab == "efinix") {
			fpga = new Efinix(jtag, args.bit_file, args.file_type,
				args.prg_type, args.board, args.fpga_part, args.bridge_path,
				args.verify, args.verbose);
		} else if (fab == "Gowin") {
			fpga = new Gowin(jtag, args.bit_file, args.file_type, args.mcufw,
				args.prg_type, args.external_flash, args.verify, args.verbose);
		} else if (fab == "lattice") {
			fpga = new Lattice(jtag, args.bit_file, args.file_type,
				args.prg_type, args.flash_sector, args.verify, args.verbose, args.skip_load_bridge, args.skip_reset);
		} else if (fab == "colognechip") {
			fpga = new CologneChip(jtag, args.bit_file, args.file_type,
				args.prg_type, args.board, args.cable, args.verify, args.verbose);
		} else {
			printError("Error: manufacturer " + fab + " not supported");
			delete(jtag);
			return EXIT_FAILURE;
		}
	} catch (std::exception &e) {
		printError("Error: Failed to claim FPGA device: " + string(e.what()));
		delete(jtag);
		return EXIT_FAILURE;
	}

	if ((!args.bit_file.empty() ||
		 !args.secondary_bit_file.empty() ||
		 !args.file_type.empty())
			&& args.prg_type != Device::RD_FLASH) {
		try {
			fpga->program(args.offset, args.unprotect_flash);
		} catch (std::exception &e) {
			printError("Error: Failed to program FPGA: " + string(e.what()));
			delete(fpga);
			delete(jtag);
			return EXIT_FAILURE;
		}
	}

	if (args.conmcu == true) {
		fpga->connectJtagToMCU();
	}

	/* unprotect SPI flash */
	if (args.unprotect_flash && args.bit_file.empty()) {
		fpga->unprotect_flash();
	}

	/* bulk erase SPI flash */
	if (args.bulk_erase_flash && args.bit_file.empty()) {
		fpga->bulk_erase_flash();
	}

	/* protect SPI flash */
	if (args.protect_flash != 0) {
		fpga->protect_flash(args.protect_flash);
	}

	if (args.prg_type == Device::RD_FLASH) {
		if (args.file_size == 0) {
			printError("Error: 0 size for dump");
		} else {
			fpga->dumpFlash(args.offset, args.file_size);
		}
	}

	if (args.reset)
		fpga->reset();

	delete(fpga);
	delete(jtag);
}

#ifdef ENABLE_XVC
int run_xvc_server(const struct arguments &args, const cable_t &cable,
	const jtag_pins_conf_t *pins_config)
{
	// create XVC instance
	try {
		XVC_server *xvc = NULL;
		xvc = new XVC_server(args.port, cable, pins_config, args.device,
				args.ftdi_serial, args.freq, args.verbose, args.ip_adr,
				args.invert_read_edge, args.probe_firmware);
		/* create connection */
		xvc->open_connection();
		/* start loop */
		xvc->listen_loop();
		/* close connection */
		xvc->close_connection();
		delete xvc;
	} catch (std::exception &e) {
		printError("XVC_server failed with " + string(e.what()));
		return EXIT_FAILURE;
	}
	printInfo("Xilinx Virtual Cable Stopped! ");
	return EXIT_SUCCESS;
}
#endif

// parse double from string in engineering notation
// can deal with postfixes k and m, add more when required
static int parse_eng(string arg, double *dst) {
	try {
		size_t end;
		double base = stod(arg, &end);
		if (end == arg.size()) {
			*dst = base;
			return 0;
		} else if (end == (arg.size() - 1)) {
			switch (arg.back()) {
			case 'k': case 'K':
				*dst = (uint32_t)(1e3 * base);
				return 0;
			case 'm': case 'M':
				*dst = (uint32_t)(1e6 * base);
				return 0;
			default:
				return EINVAL;
			}
		} else {
			return EINVAL;
		}
	} catch (...) {
		cerr << "error : speed: invalid format" << endl;
		return EINVAL;
	}
}

/* arguments parser */
int parse_opt(int argc, char **argv, struct arguments *args,
	jtag_pins_conf_t *pins_config)
{
	string freqo;
	vector<string> pins, bus_dev_num;
	bool verbose, quiet;
	int8_t verbose_level = -2;
	try {
		cxxopts::Options options(argv[0], "openFPGALoader -- a program to flash FPGA",
			"<gwenhael.goavec-merou@trabucayre.com>");
		options
			.positional_help("BIT_FILE")
			.show_positional_help();

		options
			.add_options()
			("altsetting", "DFU interface altsetting (only for DFU mode)",
				cxxopts::value<int16_t>(args->altsetting))
			("bitstream", "bitstream",
				cxxopts::value<std::string>(args->bit_file))
			("secondary-bitstream", "secondary bitstream (some Xilinx"
				" UltraScale boards)",
				cxxopts::value<std::string>(args->secondary_bit_file))
			("b,board",     "board name, may be used instead of cable",
				cxxopts::value<string>(args->board))
			("B,bridge",    "disable spiOverJtag model detection by providing "
				"bitstream(intel/xilinx)",
				cxxopts::value<string>(args->bridge_path))
			("c,cable", "jtag interface", cxxopts::value<string>(args->cable))
			("status-pin",
				"JTAG mode / FTDI: GPIO pin number to use as a status indicator (active low)",
				cxxopts::value<int>(args->status_pin))
			("invert-read-edge",
				"JTAG mode / FTDI: read on negative edge instead of positive",
				cxxopts::value<bool>(args->invert_read_edge))
			("vid", "probe Vendor ID", cxxopts::value<uint16_t>(args->vid))
			("pid", "probe Product ID", cxxopts::value<uint16_t>(args->pid))
			("cable-index", "probe index (FTDI and cmsisDAP)",
				cxxopts::value<int16_t>(args->cable_index))
			("busdev-num",
				"select a probe by it bus and device number (bus_num:device_addr)",
				cxxopts::value<vector<string>>(bus_dev_num))
			("ftdi-serial", "FTDI chip serial number",
				cxxopts::value<string>(args->ftdi_serial))
			("ftdi-channel",
				"FTDI chip channel number (channels 0-3 map to A-D)",
				cxxopts::value<int>(args->ftdi_channel))
#if defined(USE_DEVICE_ARG)
			("d,device",  "device to use (/dev/ttyUSBx)",
				cxxopts::value<string>(args->device))
#endif
			("detect",      "detect FPGA",
				cxxopts::value<bool>(args->detect))
			("dfu",   "DFU mode", cxxopts::value<bool>(args->dfu))
			("dump-flash",  "Dump flash mode")
			("bulk-erase",   "Bulk erase flash",
				cxxopts::value<bool>(args->bulk_erase_flash))
			("target-flash",
				"for boards with multiple flash chips (some Xilinx UltraScale"
				" boards), select the target flash: primary (default), secondary or both",
				cxxopts::value<string>(args->target_flash))
			("external-flash",
				"select ext flash for device with internal and external storage",
				cxxopts::value<bool>(args->external_flash))
			("file-size",
				"provides size in Byte to dump, must be used with dump-flash",
				cxxopts::value<unsigned int>(args->file_size))
			("file-type",
				"provides file type instead of let's deduced by using extension",
				cxxopts::value<string>(args->file_type))
			("flash-sector", "flash sector (Lattice parts only)",
				cxxopts::value<string>(args->flash_sector))
			("fpga-part",   "fpga model flavor + package",
				cxxopts::value<string>(args->fpga_part))
			("freq",        "jtag frequency (Hz)", cxxopts::value<string>(freqo))
			("f,write-flash",
				"write bitstream in flash (default: false)")
			("index-chain",  "device index in JTAG-chain",
				cxxopts::value<int>(args->index_chain))
			("misc-device",  "add JTAG non-FPGA devices <idcode,irlen,name>",
				cxxopts::value<vector<string>>())
			("ip", "IP address (XVC and remote bitbang client)",
				cxxopts::value<string>(args->ip_adr))
			("list-boards", "list all supported boards",
				cxxopts::value<bool>(args->list_boards))
			("list-cables", "list all supported cables",
				cxxopts::value<bool>(args->list_cables))
			("list-fpga", "list all supported FPGA",
				cxxopts::value<bool>(args->list_fpga))
			("m,write-sram",
				"write bitstream in SRAM (default: true)")
			("o,offset", "Start address (in bytes) for read/write into non volatile memory (default: 0)",
				cxxopts::value<unsigned int>(args->offset))
			("pins", "pin config TDI:TDO:TCK:TMS",
				cxxopts::value<vector<string>>(pins))
			("probe-firmware", "firmware for JTAG probe (usbBlasterII)",
				cxxopts::value<string>(args->probe_firmware))
			("protect-flash",   "protect SPI flash area",
				cxxopts::value<uint32_t>(args->protect_flash))
			("quiet", "Produce quiet output (no progress bar)",
				cxxopts::value<bool>(quiet))
			("r,reset",   "reset FPGA after operations",
				cxxopts::value<bool>(args->reset))
			("scan-usb",  "scan USB to display connected probes",
				cxxopts::value<bool>(args->scan_usb))
			("skip-load-bridge", "skip writing bridge to SRAM when in write-flash mode",
				cxxopts::value<bool>(args->skip_load_bridge))
			("skip-reset", "skip resetting the device when in write-flash mode",
				cxxopts::value<bool>(args->skip_reset))
			("spi",   "SPI mode (only for FTDI in serial mode)",
				cxxopts::value<bool>(args->spi))
			("unprotect-flash",   "Unprotect flash blocks",
				cxxopts::value<bool>(args->unprotect_flash))
			("v,verbose", "Produce verbose output", cxxopts::value<bool>(verbose))
			("verbose-level", "verbose level -1: quiet, 0: normal, 1:verbose, 2:debug",
				cxxopts::value<int8_t>(verbose_level))
			("h,help", "Give this help list")
			("verify", "Verify write operation (SPI Flash only)",
				cxxopts::value<bool>(args->verify))
#ifdef ENABLE_XVC
			("xvc",   "Xilinx Virtual Cable Functions",
				cxxopts::value<bool>(args->xvc))
#endif
			("port", "Xilinx Virtual Cable and remote bitbang Port (default 3721)",
				cxxopts::value<int>(args->port))
			("mcufw", "Microcontroller firmware",
				cxxopts::value<std::string>(args->mcufw))
			("conmcu", "Connect JTAG to MCU",
				cxxopts::value<bool>(args->conmcu))
			("D,read_dna", "Read DNA (Xilinx FPGA only)",
				cxxopts::value<bool>(args->read_dna))
			("X,read_xadc", "Read XADC (Xilinx FPGA only)",
				cxxopts::value<bool>(args->read_xadc))
			("V,Version", "Print program version");

		options.parse_positional({"bitstream"});
		auto result = options.parse(argc, argv);

		if (result.count("help")) {
			cout << options.help() << endl;
			return 1;
		}

		if (verbose && quiet) {
			printError("Error: can't select quiet and verbose mode in same time");
			throw std::exception();
		}
		if (verbose)
			args->verbose = 1;
		if (quiet)
			args->verbose = -1;
		if (verbose_level != -2) {
			if ((verbose && verbose_level != 1) ||
					(quiet && verbose_level != -1)) {
				printError("Error: mismatch quiet/verbose and verbose-level\n");
				throw std::exception();
			}

			args->verbose = verbose_level;
		}

		if (result.count("Version")) {
			cout << "openFPGALoader " << VERSION << endl;
			return 1;
		}

		if (result.count("misc-device")) {
			auto misc_devices = result["misc-device"].as<std::vector<std::string>>();
			for (auto &dev : misc_devices) {
				uint32_t idcode;
				int irlen;
				std:string name;
				std::stringstream ss(dev);
				std::string item;
				std::vector<std::string> tokens;

				while (std::getline(ss, item, ',')) {
					tokens.push_back(item);
				}

				if (tokens.size() != 3) {
					printError("Error: invalid format for misc-device.");
					throw std::exception();
				}

				idcode = std::stoul(tokens[0], nullptr, 16);
				irlen = std::stoi(tokens[1]);
				name = tokens[2];
				args->user_misc_devs[idcode] = {name, irlen};
			}
		}

		if (result.count("write-flash") && result.count("write-sram") &&
				result.count("dump-flash")) {
			printError("Error: both write to flash and write to ram enabled");
			throw std::exception();
		}

		if (result.count("write-flash"))
			args->prg_type = Device::WR_FLASH;
		else if (result.count("write-sram"))
			args->prg_type = Device::WR_SRAM;
		else if (result.count("dump-flash"))
			args->prg_type = Device::RD_FLASH;
		else if (result.count("external-flash"))
			args->prg_type = Device::WR_FLASH;

		if (result.count("freq")) {
			double freq;
			if (parse_eng(freqo, &freq)) {
				printError("Error: invalid format for --freq");
				throw std::exception();
			}
			if (freq < 1) {
				printError("Error: --freq must be positive");
				throw std::exception();
			}
			args->freq = static_cast<uint32_t>(freq);
		}

		if (result.count("status-pin")) {
			if (args->status_pin < 4 || args->status_pin > 15) {
				printError("Error: valid status pin numbers are 4-15.");
				throw std::exception();
			}
		}

		if (result.count("ftdi-channel")) {
			if (args->ftdi_channel < 0 || args->ftdi_channel > 3) {
				printError("Error: valid FTDI channels are 0-3.");
				throw std::exception();
			}
		}

		if (result.count("busdev-num")) {
			if (bus_dev_num.size() != 2) {
				printError("Error: busdev-num must be xx:yy");
				throw std::exception();
			}
			try {
				args->bus_addr = static_cast<uint8_t>(std::stoi(bus_dev_num[0],
					nullptr, 10));
				args->device_addr = static_cast<uint8_t>(
					std::stoi(bus_dev_num[1], nullptr, 10));
			} catch (std::exception &e) {
				printError("Error: busdev-num invalid format: must be numeric values");
				throw std::exception();
			}
		}

		if (result.count("pins")) {
			if (pins.size() != 4) {
				printError("Error: pin_config need 4 pins");
				throw std::exception();
			}

			static std::map <std::string, int> pins_list = {
				{"TXD", FT232RL_TXD},
				{"RXD", FT232RL_RXD},
				{"RTS", FT232RL_RTS},
				{"CTS", FT232RL_CTS},
				{"DTR", FT232RL_DTR},
				{"DSR", FT232RL_DSR},
				{"DCD", FT232RL_DCD},
				{"RI" , FT232RL_RI}};

			for (int i = 0; i < 4; i++) {
				int pin_num;
				try {
					pin_num = std::stoi(pins[i], nullptr, 0);
				} catch (std::exception &e) {
					if (pins_list.find(pins[i]) == pins_list.end()) {
						printError("Invalid pin name");
						throw std::exception();
					}
					pin_num = pins_list[pins[i]];
				}

				switch (i) {
					case 0:
						pins_config->tdi_pin = pin_num;
						break;
					case 1:
						pins_config->tdo_pin = pin_num;
						break;
					case 2:
						pins_config->tck_pin = pin_num;
						break;
					case 3:
						pins_config->tms_pin = pin_num;
						break;
				}
			}
			args->pin_config = true;
		}

		if (args->target_flash == "both" || args->target_flash == "secondary") {
			if ((args->prg_type == Device::WR_FLASH || args->prg_type == Device::RD_FLASH) &&
				 args->secondary_bit_file.empty() &&
				 !args->protect_flash &&
				 !args->unprotect_flash &&
				 !args->bulk_erase_flash
				) {
				printError("Error: secondary bitfile not specified");
				cout << options.help() << endl;
				throw std::exception();
			}
		}

		if (args->list_cables || args->list_boards || args->list_fpga ||
			args->scan_usb)
			args->is_list_command = true;

		if (args->bit_file.empty() &&
			args->secondary_bit_file.empty() &&
			args->file_type.empty() &&
			!args->is_list_command &&
			!args->detect &&
			!args->protect_flash &&
			!args->unprotect_flash &&
			!args->bulk_erase_flash &&
			!args->xvc &&
			!args->reset &&
			!args->conmcu &&
			!args->read_dna &&
			!args->read_xadc) {
			printError("Error: bitfile not specified");
			cout << options.help() << endl;
			throw std::exception();
		}
	} catch (const cxxopts::OptionException& e) {
		cerr << "Error parsing options: " << e.what() << endl;
		throw std::exception();
	}

	return 0;
}

/* display list of cables, boards and devices supported */
void displaySupported(const struct arguments &args)
{
	if (args.list_cables == true) {
		stringstream t;
		t << setw(25) << left << "cable name" << "vid:pid";
		printSuccess(t.str());
		for (auto b = cable_list.begin(); b != cable_list.end(); b++) {
			cable_t c = (*b).second;
			stringstream ss;
			ss << setw(25) << left << (*b).first;
			ss << "0x" << hex << right << setw(4) << setfill('0') << c.vid
				<< ":" << setw(4) << c.pid;
			printInfo(ss.str());
		}
		cout << endl;
	}

	if (args.list_boards) {
		stringstream t;
		t << setw(25) << left << "board name" << "cable_name";
		printSuccess(t.str());
		for (auto b = board_list.begin(); b != board_list.end(); b++) {
			stringstream ss;
			target_board_t c = (*b).second;
			ss << setw(25) << left << (*b).first << c.cable_name;
			printInfo(ss.str());
		}
		cout << endl;
	}

	if (args.list_fpga) {
		stringstream t;
		t << setw(12) << left << "IDCode" << setw(14) << "manufacturer";
		t << setw(16) << "family" << setw(20) << "model";
		printSuccess(t.str());
		for (auto b = fpga_list.begin(); b != fpga_list.end(); b++) {
			fpga_model fpga = (*b).second;
			stringstream ss, idCode;
			idCode << "0x" << hex << setw(8) << setfill('0') << (*b).first;
			ss << setw(12) << left << idCode.str();
			ss << setw(14) << fpga.manufacturer << setw(16) << fpga.family;
			ss << setw(20) << fpga.model;
			printInfo(ss.str());
		}
		cout << endl;
	}

	if (args.scan_usb) {
		libusb_ll usb(0, 0);
		usb.scan();
	}
}
<|MERGE_RESOLUTION|>--- conflicted
+++ resolved
@@ -91,12 +91,9 @@
 	string interface;
 	string mcufw;
 	bool conmcu;
-<<<<<<< HEAD
+	std::map<uint32_t, misc_device> user_misc_devs;
 	bool read_dna;
 	bool read_xadc;
-=======
-	std::map<uint32_t, misc_device> user_misc_devs;
->>>>>>> 1306c79b
 };
 
 int run_xvc_server(const struct arguments &args, const cable_t &cable,
@@ -125,12 +122,8 @@
 			"127.0.0.1", 0, false, false, "", false, false,
 			/* xvc server */
 			false, 3721, "-",
-<<<<<<< HEAD
-			"", false,  // mcufw conmcu
-			false, false, // read_dna, read_xadc
-=======
-			"", false, {}  // mcufw conmcu, user_misc_dev_list
->>>>>>> 1306c79b
+			"", false, {},  // mcufw conmcu, user_misc_dev_list
+			false, false // read_dna, read_xadc
 	};
 	/* parse arguments */
 	try {
