// SPDX-License-Identifier: Apache-2.0
/*
 * Copyright (C) 2019 Gwenhael Goavec-Merou <gwenhael.goavec-merou@trabucayre.com>
 */

#include <unistd.h>

#include <cstring>
#include <iostream>
#include <stdexcept>
#include <string>
#include <vector>

#include "jtag.hpp"
#include "bitparser.hpp"
#include "configBitstreamParser.hpp"
#include "jedParser.hpp"
#include "mcsParser.hpp"
#include "spiFlash.hpp"
#include "rawParser.hpp"

#include "display.hpp"
#include "spiInterface.hpp"
#include "xilinx.hpp"
#include "xilinxMapParser.hpp"
#include "part.hpp"
#include "progressBar.hpp"
#if defined (_WIN64) || defined (_WIN32)
#include "pathHelper.hpp"
#endif

/* Used for xc3s */
#define USER1       0x02
#define CFG_IN      0x05
#define USERCODE    0x08
#define IDCODE      0x09
#define ISC_ENABLE  0x10
#define JPROGRAM    0x0B
#define JSTART      0x0C
#define JSHUTDOWN   0x0D
#define ISC_PROGRAM 0x11
#define ISC_DISABLE 0x16
#define BYPASS      0xff

/* xc95 instructions set */
#define XC95_IDCODE          0xfe
#define XC95_ISC_ERASE       0xed
#define XC95_ISC_ENABLE      0xe9
#define XC95_ISC_DISABLE     0xf0
#define XC95_XSC_BLANK_CHECK 0xe5
#define XC95_ISC_PROGRAM     0xea
#define XC95_ISC_READ        0xee

/* Boundary-scan instruction set based on the FPGA model */
static std::map<std::string, std::map<std::string, std::vector<uint8_t>>>
	ircode_mapping {
		{
			/* 7-series default */
			"default",
			{
				{ "USER1",       {0x02} },
				{ "USER2",       {0x03} },
				{ "CFG_IN",      {0x05} },
				{ "USERCODE",    {0x08} },
				{ "IDCODE",      {0x09} },
				{ "ISC_ENABLE",  {0x10} },
				{ "JPROGRAM",    {0x0B} },
				{ "JSTART",      {0x0C} },
				{ "JSHUTDOWN",   {0x0D} },
				{ "ISC_PROGRAM", {0x11} },
				{ "ISC_DISABLE", {0x16} },
				{ "BYPASS",      {0xff} },
			}
		},
		{
			/* Xilinx Virtex UltraScale+ */
			/* <vivado_dir>/data/parts/xilinx/virtexuplus/public/bsdl/xcvu9p_flga2104.bsd */
			"virtexusp",
			{
				{ "USER1",       {0b00100100, 0b00101001, 0b00} },
				{ "USER2",       {0b00100100, 0b00111001, 0b00} },
				{ "CFG_IN",      {0b00100100, 0b01011001, 0b00} }, // CFG_IN_SLR1
				{ "USERCODE",    {0b00100100, 0b10001001, 0b00} },
				{ "IDCODE",      {0b01001001, 0b10010010, 0b00} },
				{ "ISC_ENABLE",  {0b00010000, 0b00000100, 0b01} },
				{ "JPROGRAM",    {0b11001011, 0b10110010, 0b00} },
				{ "JSTART",      {0b00001100, 0b11000011, 0b00} },
				{ "JSHUTDOWN",   {0b01001101, 0b11010011, 0b00} },
				{ "ISC_PROGRAM", {0b01010001, 0b00010100, 0b01} },
				{ "ISC_DISABLE", {0b10010110, 0b01100101, 0b01} },
				{ "BYPASS",      {0b11111111, 0b11111111, 0b11} },
			}
		}
};

/* Helper to get instruction code as a uint8_t pointer * */
static uint8_t *get_ircode(
	std::map<std::string, std::vector<uint8_t>> &inst_map, std::string inst)
{
	return inst_map.at(inst).data();
}

static void open_bitfile(
	const std::string &filename, const std::string &extension,
	ConfigBitstreamParser **parser, bool reverse, bool verbose)
{
	printInfo("Open file ", false);
	if (extension == "bit") {
		*parser = new BitParser(filename, reverse, verbose);
	} else if (extension == "mcs") {
		*parser = new McsParser(filename, reverse, verbose);
	} else {
		*parser = new RawParser(filename, reverse);
	}

	printSuccess("DONE");

	printInfo("Parse file ", false);
	if ((*parser)->parse() == EXIT_FAILURE) {
		throw std::runtime_error("Failed to parse bitstream");
	}

	printSuccess("DONE");
}

Xilinx::Xilinx(Jtag *jtag, const std::string &filename,
	const std::string &secondary_filename,
	const std::string &file_type,
	Device::prog_type_t prg_type,
	const std::string &device_package, const std::string &spiOverJtagPath,
	const std::string &target_flash,
	bool verify, int8_t verbose,
	bool skip_load_bridge, bool skip_reset):
	Device(jtag, filename, file_type, verify, verbose),
	SPIInterface(filename, verbose, 256, verify, skip_load_bridge,
				 skip_reset),
	_device_package(device_package), _spiOverJtagPath(spiOverJtagPath),
	_irlen(6), _filename(filename), _secondary_filename(secondary_filename)
{
	if (prg_type == Device::RD_FLASH) {
		_mode = Device::READ_MODE;
	} else if (!_file_extension.empty()) {
		if (_file_extension == "mcs") {
			_mode = Device::SPI_MODE;
		} else if (_file_extension == "bit" || _file_extension == "bin") {
			if (prg_type == Device::WR_SRAM)
				_mode = Device::MEM_MODE;
			else
				_mode = Device::SPI_MODE;
		} else if (_file_extension == "jed") {
			_mode = Device::FLASH_MODE;
		} else {
			_mode = Device::SPI_MODE;
		}
	}

	select_flash_chip(PRIMARY_FLASH);

	if (target_flash == "primary") {
		_flash_chips = PRIMARY_FLASH;
	} else if (target_flash == "secondary") {
		_flash_chips = SECONDARY_FLASH;
	} else if (target_flash == "both") {
		_flash_chips = (PRIMARY_FLASH | SECONDARY_FLASH);
	} else {
		throw std::runtime_error("Error: unknown flash target: " + target_flash);
	}

	if (_flash_chips & SECONDARY_FLASH) {
		_secondary_file_extension = secondary_filename.substr(
			secondary_filename.find_last_of(".") + 1);
		_mode = Device::SPI_MODE;
		if (!(_device_package == "xcvu9p-flga2104" || _device_package == "xcku5p-ffvb676")) {
			throw std::runtime_error("Error: secondary flash unavailable");
		}
	}

	uint32_t idcode = _jtag->get_target_device_id();
	std::string family = fpga_list[idcode].family;
	std::string model = fpga_list[idcode].model;
	_irlen = fpga_list[idcode].irlength;
	_ircode_map = ircode_mapping.at("default");

	if (family.substr(0, 5) == "artix") {
		_fpga_family = ARTIX_FAMILY;
	} else if (family == "spartan7") {
		_fpga_family = SPARTAN7_FAMILY;
	} else if (family == "zynq") {
		_fpga_family = ZYNQ_FAMILY;
		if (_mode != Device::MEM_MODE)
			throw std::runtime_error("Error: can't flash Zynq7000");
	} else if (family.substr(0, 6) == "zynqmp") {
		if (_mode != Device::MEM_MODE)
			throw std::runtime_error("Error: can't flash ZynqMP");
		if (!zynqmp_init(family))
			throw std::runtime_error("Error with ZynqMP init");
		_fpga_family = ZYNQMP_FAMILY;
	} else if (family == "kintex7") {
		_fpga_family = KINTEX_FAMILY;
	} else if (family == "kintexus") {
		_fpga_family = KINTEXUS_FAMILY;
<<<<<<< HEAD
	} else if (family == "kintexusp") {
		_fpga_family = KINTEXUSP_FAMILY;
=======
	} else if (family == "artixusp") {
		_fpga_family = ARTIXUSP_FAMILY;
>>>>>>> d5f55934
	} else if (family == "virtexusp") {
		_fpga_family = VIRTEXUSP_FAMILY;
		_ircode_map = ircode_mapping.at("virtexusp");
	} else if (family.substr(0, 8) == "spartan3") {
		_fpga_family = SPARTAN3_FAMILY;
		if (_mode != Device::MEM_MODE) {
			throw std::runtime_error("Error: Only load to mem is supported");
		}
	} else if (family == "xcf") {
		_fpga_family = XCF_FAMILY;
		if (_mode == Device::MEM_MODE) {
			throw std::runtime_error("Error: Only write or read is supported");
		}
	} else if (family == "spartan6") {
		_fpga_family = SPARTAN6_FAMILY;
	} else if (family == "xc2c") {
		xc2c_init(idcode);
	} else if (family == "xc9500xl") {
		_fpga_family = XC95_FAMILY;
		switch (idcode) {
		case 0x09602093:
			_xc95_line_len = 2;
			break;
		case 0x09604093:
			_xc95_line_len = 4;
			break;
		case 0x09608093:
			_xc95_line_len = 8;
			break;
		case 0x09616093:
			_xc95_line_len = 16;
			break;
		}
	} else {
		_fpga_family = UNKNOWN_FAMILY;
	}
}
Xilinx::~Xilinx() {}

bool Xilinx::zynqmp_init(const std::string &family)
{
	/* by default, at powering a zynqmp has
	 * PL TAP and ARM DAP disabled
	 * at this time only PS TAB and a dummy are seen
	 * So first step is to enable PL and ARM
	 */
	if (family == "zynqmp_cfgn") {
		/* PS TAP is the first device with 0xfffffe idcode */
		_jtag->device_select(0);
		/* send 0x03 into JTAG_CTRL register */
		uint16_t ircode = 0x824;
		_jtag->shiftIR(ircode & 0xff, 8, Jtag::SHIFT_IR);
		_jtag->shiftIR((ircode >> 8) & 0x0f, 4);
		uint8_t instr[4] = {0x3, 0, 0, 0};
		_jtag->shiftDR(instr, NULL, 32);
		/* synchronize everything by moving to TLR */
		_jtag->set_state(Jtag::TEST_LOGIC_RESET);
		_jtag->toggleClk(10);
		_jtag->set_state(Jtag::RUN_TEST_IDLE);
		_jtag->toggleClk(100);
		/* force again JTAG chain detection */
		_jtag->detectChain(5);
	}
	/* check if the chain is correctly configured:
	 * 2 devices
	 * PL at position 0
	 * ARM at position 1
	 */
	char mess[256];
	std::vector<int> listDev = _jtag->get_devices_list();
	if (listDev.size() != 2) {
		snprintf(mess, sizeof(mess), "ZynqMP error: wrong"
				" JTAG length: %zu instead of 2\n",
				listDev.size());
		printError(mess);
		return false;
	}

	if (fpga_list[listDev[0]].family != "zynqmp") {
		snprintf(mess, sizeof(mess), "ZynqMP error: first device"
				" is not the PL TAP -> 0x%08x\n",
				listDev[0]);
		printError(mess);
		return false;
	}

	if (listDev[1] != 0x5ba00477) {
		snprintf(mess, sizeof(mess), "ZynqMP error: second device"
				" is not the ARM DAP cortex A53 -> 0x%08x\n",
				listDev[1]);
		printError(mess);
		return false;
	}

	_jtag->insert_first(0xdeadbeef, 6);
	_jtag->device_select(1);
	_irlen = 6;

	return true;
}

void Xilinx::reset()
{
	_jtag->shiftIR(get_ircode(_ircode_map, "JSHUTDOWN"), NULL, _irlen);
	_jtag->shiftIR(get_ircode(_ircode_map, "JPROGRAM"), NULL, _irlen);
	_jtag->set_state(Jtag::RUN_TEST_IDLE);
	_jtag->toggleClk(10000*12);

	_jtag->set_state(Jtag::RUN_TEST_IDLE);
	_jtag->toggleClk(2000);

	_jtag->shiftIR(get_ircode(_ircode_map, "BYPASS"), NULL, _irlen);
	_jtag->set_state(Jtag::RUN_TEST_IDLE);
	_jtag->toggleClk(2000);
}

int Xilinx::idCode()
{
	int id = 0;
	unsigned char tx_data[4]= {0x00, 0x00, 0x00, 0x00};
	unsigned char rx_data[4];
	_jtag->go_test_logic_reset();

	_jtag->shiftIR(get_ircode(_ircode_map, "IDCODE"), NULL, _irlen);
	_jtag->shiftDR(tx_data, rx_data, 32);
	id = ((rx_data[0] & 0x000000ff) |
		((rx_data[1] << 8) & 0x0000ff00) |
		((rx_data[2] << 16) & 0x00ff0000) |
		((rx_data[3] << 24) & 0xff000000));

	/* workaround for XC95 with different
	 * IR length and IDCODE value
	 */
	if (id == 0) {
		_jtag->go_test_logic_reset();
		_jtag->shiftIR(XC95_IDCODE, 8);
		_jtag->shiftDR(tx_data, rx_data, 32);
		id = ((rx_data[0] & 0x000000ff) |
			((rx_data[1] << 8) & 0x0000ff00) |
			((rx_data[2] << 16) & 0x00ff0000) |
			((rx_data[3] << 24) & 0xff000000));
	}

	return id;
}

void Xilinx::program(unsigned int offset, bool unprotect_flash)
{
	ConfigBitstreamParser *bit = nullptr;
	ConfigBitstreamParser *secondary_bit = nullptr;
	bool reverse = false;

	/* nothing to do */
	if (_mode == Device::NONE_MODE || _mode == Device::READ_MODE)
		return;

	if (_mode == Device::FLASH_MODE && _file_extension == "jed") {
		JedParser *jed;
		printInfo("Open file ", false);

		jed = new JedParser(_filename, _verbose);
		if (jed->parse() == EXIT_FAILURE) {
			printError("FAIL");
			return;
		}
		printSuccess("DONE");

		if (_fpga_family == XC95_FAMILY)
			flow_program(jed);
		else if (_fpga_family == XC2C_FAMILY)
			xc2c_flow_program(jed);
		else
			throw std::runtime_error("Error: jed only supported for xc95 and xc2c");
		return;
	}

	if (_fpga_family == XC95_FAMILY) {
		printError("Only jed file and flash mode supported for XC95 CPLD");
		return;
	}

	if (_mode == Device::MEM_MODE || _fpga_family == XCF_FAMILY)
		reverse = true;

	try {
		if (_flash_chips & PRIMARY_FLASH) {
			open_bitfile(_filename, _file_extension, &bit, reverse, _verbose);
		}
		if (_flash_chips & SECONDARY_FLASH) {
			open_bitfile(_secondary_filename, _secondary_file_extension,
				&secondary_bit, reverse, _verbose);
		}
	} catch (std::exception &e) {
		printError("FAIL");
		if (bit)
			delete bit;
		if (secondary_bit)
			delete secondary_bit;
		return;
	}

	if (_verbose) {
		if (bit)
			bit->displayHeader();
		if (secondary_bit)
			secondary_bit->displayHeader();
	}

	if (_fpga_family == XCF_FAMILY) {
		xcf_program(bit);
		delete bit;
		return;
	}

	if (_mode == Device::SPI_MODE) {
		if (_flash_chips & PRIMARY_FLASH) {
			select_flash_chip(PRIMARY_FLASH);
			program_spi(bit, offset, unprotect_flash);
		}
		if (_flash_chips & SECONDARY_FLASH) {
			select_flash_chip(SECONDARY_FLASH);
			program_spi(secondary_bit, offset, unprotect_flash);
		}

		reset();

	} else {
		if (_fpga_family == SPARTAN3_FAMILY)
			xc3s_flow_program(bit);
		else
			program_mem(bit);
	}

	delete bit;
}

bool Xilinx::post_flash_access()
{
	if (_skip_reset)
		printInfo("Skip resetting device");
	else
		reset();
	return true;
}

bool Xilinx::prepare_flash_access()
{
	if (_skip_load_bridge) {
		printInfo("Skip loading bridge for spiOverjtag");
		return true;
	}
	return load_bridge();
}

bool Xilinx::load_bridge()
{
	std::string bitname;
	if (!_spiOverJtagPath.empty()) {
		bitname = _spiOverJtagPath;
	} else {
		if (_device_package.empty()) {
			printError("Can't program SPI flash: missing device-package information");
			return false;
		}

		// DATA_DIR is defined at compile time.
		bitname = DATA_DIR "/openFPGALoader/spiOverJtag_";
		bitname += _device_package + ".bit.gz";
	}

#if defined (_WIN64) || defined (_WIN32)
	/* Convert relative path embedded at compile time to an absolute path */
	bitname = PathHelper::absolutePath(bitname);
#endif

	std::cout << "use: " << bitname << std::endl;

	/* first: load spi over jtag */
	try {
		BitParser bridge(bitname, true, _verbose);
		bridge.parse();
		if (_fpga_family == SPARTAN3_FAMILY)
			xc3s_flow_program(&bridge);
		else
			program_mem(&bridge);
	} catch (std::exception &e) {
		printError(e.what());
		throw std::runtime_error(e.what());
	}
	return true;
}

void Xilinx::program_spi(ConfigBitstreamParser * bit, unsigned int offset,
		bool unprotect_flash)
{
	uint8_t *data = bit->getData();
	int length = bit->getLength() / 8;
	SPIInterface::write(offset, data, length, unprotect_flash);
}

void Xilinx::program_mem(ConfigBitstreamParser *bitfile)
{
	std::cout << "load program" << std::endl;
	unsigned char *tx_buf;
	unsigned char rx_buf[(_irlen >> 3) + 1];

	/*            comment                                TDI   TMS TCK
	 * 1: On power-up, place a logic 1 on the TMS,
	 *    and clock the TCK five times. This ensures      X     1   5
	 *    starting in the TLR (Test-Logic-Reset) state.
	 */
	_jtag->go_test_logic_reset();
	/*
	 * 2: Move into the RTI state.                        X     0   1
	 * 3: Move into the SELECT-IR state.                  X     1   2
	 * 4: Enter the SHIFT-IR state.                       X     0   2
	 * 5: Start loading the JPROGRAM instruction,     01011(4)  0   5
	 *    LSB first:
	 * 6: Load the MSB of the JPROGRAM instruction
	 *    when exiting SHIFT-IR, as defined in the        0     1   1
	 *    IEEE standard.
	 * 7: Place a logic 1 on the TMS and clock the
	 *    TCK five times. This ensures starting in        X     1   5
	 *    the TLR (Test-Logic-Reset) state.
	 */
	_jtag->shiftIR(get_ircode(_ircode_map, "JPROGRAM"), NULL, _irlen);
	/* test */
	tx_buf = get_ircode(_ircode_map, "BYPASS");
	do {
		_jtag->shiftIR(tx_buf, rx_buf, _irlen);
	} while (!(rx_buf[0] &0x01));
	/*
	 * 8: Move into the RTI state.                        X     0   10,000(1)
	 */
	_jtag->set_state(Jtag::RUN_TEST_IDLE);
	_jtag->toggleClk(10000*12);
	/*
	 * 9: Start loading the CFG_IN instruction,
	 *    LSB first:                                    00101   0   5
	 * 10: Load the MSB of CFG_IN instruction when
	 *     exiting SHIFT-IR, as defined in the            0     1   1
	 *     IEEE standard.
	 */
	_jtag->shiftIR(get_ircode(_ircode_map, "CFG_IN"), NULL, _irlen);
	/*
	 * 11: Enter the SELECT-DR state.                     X     1   2
	 */
	_jtag->set_state(Jtag::SELECT_DR_SCAN);
	/*
	 * 13: Shift in the FPGA bitstream. Bitn (MSB)
	 *     is the first bit in the bitstream(2).    bit1...bitn 0  (bits in bitstream)-1
	 * 14: Shift in the last bit of the bitstream.
	 *     Bit0 (LSB) shifts on the transition to       bit0    1   1
	 *     EXIT1-DR.
	 */
	/* GGM: TODO */
	int byte_length = bitfile->getLength() / 8;
	uint8_t *data = bitfile->getData();
	int tx_len, tx_end;
	int burst_len = byte_length / 100;

	ProgressBar progress("Flash SRAM", byte_length, 50, _quiet);

	for (int i=0; i < byte_length; i+=burst_len) {
		if (i + burst_len > byte_length) {
			tx_len = (byte_length - i) * 8;
			/*
			 * 15: Enter UPDATE-DR state.                 X     1   1
			 */
			tx_end = Jtag::UPDATE_DR;
		} else {
			tx_len = burst_len * 8;
	        /*
	         * 12: Enter the SHIFT-DR state.              X     0   2
	         */
			tx_end = Jtag::SHIFT_DR;
		}
		_jtag->shiftDR(data+i, NULL, tx_len, tx_end);
		_jtag->flush();
		progress.display(i);
	}
	progress.done();
	/*
	 * 16: Move into RTI state.                           X     0   1
	 */
	_jtag->set_state(Jtag::RUN_TEST_IDLE);
	/*
	 * 17: Enter the SELECT-IR state.                     X     1   2
	 * 18: Move to the SHIFT-IR state.                    X     0   2
	 * 19: Start loading the JSTART instruction
	 *     (optional). The JSTART instruction           01100   0   5
	 *     initializes the startup sequence.
	 * 20: Load the last bit of the JSTART instruction.   0     1   1
	 * 21: Move to the UPDATE-IR state.                   X     1   1
	 */
	_jtag->shiftIR(get_ircode(_ircode_map, "JSTART"), NULL, _irlen, Jtag::UPDATE_IR);
	/*
	 * 22: Move to the RTI state and clock the
	 *     startup sequence by applying a minimum         X     0   2000
	 *     of 2000 clock cycles to the TCK.
	 */
	_jtag->set_state(Jtag::RUN_TEST_IDLE);
	_jtag->toggleClk(2000);
	/*
	 * 23: Move to the TLR state. The device is
	 * now functional.                                    X     1   3
	 */
	_jtag->go_test_logic_reset();
}

bool Xilinx::dumpFlash(uint32_t base_addr, uint32_t len)
{
	if (_fpga_family == XC95_FAMILY || _fpga_family == XCF_FAMILY) {
		std::string buffer;
		if (_fpga_family == XC95_FAMILY) {
			/* enable ISC */
			flow_enable();
			buffer = flow_read();
			/* disable ISC */
			flow_disable();
		} else {
			/* enable ISC */
			xcf_flow_enable(0x34);
			buffer = xcf_read();
			/* disable ISC */
			xcf_flow_disable();
		}
		printInfo("Open dump file ", false);
		FILE *fd = fopen(_filename.c_str(), "wb");
		if (!fd) {
			printError("FAIL");
			return false;
		}
		printSuccess("DONE");

		printInfo("Read flash ", false);
		fwrite(buffer.c_str(), sizeof(uint8_t), buffer.size(), fd);

		printSuccess("DONE");

		fclose(fd);

		return true;
	}

	if (_flash_chips & PRIMARY_FLASH) {
		select_flash_chip(PRIMARY_FLASH);
		SPIInterface::set_filename(_filename);
		if (!SPIInterface::dump(base_addr, len))
			return false;
	}
	if (_flash_chips & SECONDARY_FLASH) {
		select_flash_chip(SECONDARY_FLASH);
		SPIInterface::set_filename(_secondary_filename);
		if (!SPIInterface::dump(base_addr, len))
			return false;
	}

	return true;
}

bool Xilinx::protect_flash(uint32_t len)
{
	if (_flash_chips & PRIMARY_FLASH) {
		select_flash_chip(PRIMARY_FLASH);
		if (!SPIInterface::protect_flash(len))
			return false;
	}
	if (_flash_chips & SECONDARY_FLASH) {
		select_flash_chip(SECONDARY_FLASH);
		if (!SPIInterface::protect_flash(len))
			return false;
	}
	return true;
}

bool Xilinx::unprotect_flash()
{
	if (_flash_chips & PRIMARY_FLASH) {
		select_flash_chip(PRIMARY_FLASH);
		if (!SPIInterface::unprotect_flash())
			return false;
	}
	if (_flash_chips & SECONDARY_FLASH) {
		select_flash_chip(SECONDARY_FLASH);
		if (!SPIInterface::unprotect_flash())
			return false;
	}
	return true;
}

bool Xilinx::bulk_erase_flash()
{
	if (_flash_chips & PRIMARY_FLASH) {
		select_flash_chip(PRIMARY_FLASH);
		if (!SPIInterface::bulk_erase_flash())
			return false;
	}
	if (_flash_chips & SECONDARY_FLASH) {
		select_flash_chip(SECONDARY_FLASH);
		if (!SPIInterface::bulk_erase_flash())
			return false;
	}
	return true;
}

/* flow program for xc3s (legacy mode)          */
/* based on ISE spartan3/data/xx_1532.bsd files */
/*                                              */

bool Xilinx::xc3s_flow_program(ConfigBitstreamParser *bit)
{
	int byte_length = bit->getLength() / 8;
	int burst_len = byte_length / 100;
	uint8_t *data = bit->getData();
	int tx_len = burst_len * 8, tx_end = Jtag::SHIFT_DR;
	ProgressBar progress("Flash SRAM", byte_length, 50, _quiet);

	flow_enable();

	if (_jtag->shiftIR(JPROGRAM, _irlen) < 0)
		return false;

	/* wait until memory cleared (DS099 v3.1 fig.30 p.52) */
	uint8_t tx_buf = BYPASS, rx_buf;
	do {
		if (_jtag->shiftIR(&tx_buf, &rx_buf, _irlen) < 0)
			return false;
	} while (!(rx_buf & 0x10)); // wait until INIT

	if (_jtag->shiftIR(JSHUTDOWN, _irlen) < 0)
		return false;
	_jtag->toggleClk(16);
	if (_jtag->shiftIR(CFG_IN, _irlen) < 0)
		return false;

	for (int i = 0;byte_length > 0; byte_length-=burst_len, data+=burst_len) {
		if (burst_len > byte_length) {
			tx_len = byte_length * 8;
			tx_end = Jtag::RUN_TEST_IDLE;
		}
		if (_jtag->shiftDR(data, NULL, tx_len, tx_end) < 0) {
			progress.fail();
			return false;
		}
		_jtag->flush();
		progress.display(i);
		i+= burst_len;
	}
	progress.done();
	_jtag->toggleClk(1);
	if (_jtag->shiftIR(JSTART, _irlen) < 0)
		return false;
	_jtag->toggleClk(32);
	if (_jtag->shiftIR(BYPASS, _irlen) < 0)
		return false;
	data[0] = 0x00;
	if (_jtag->shiftDR(data, NULL, 1) < 0)
		return false;
	_jtag->toggleClk(1);

	flow_disable();
	uint8_t mask = 0x20; // Done bit
	uint32_t idcode = _jtag->get_target_device_id();
	if (fpga_list[idcode].family == "spartan3e") {
		mask = 0x10; // ISC done dit
	}
	int retry = 100;
	do {
		if (_jtag->shiftIR(&tx_buf, &rx_buf, _irlen) < 0)
			return false;
		if (_jtag->shiftDR(data, NULL, 1) < 0)
			return false;
	} while (!(rx_buf & mask) && (retry-- > 0)); // wait until mask

	return true;
}

void Xilinx::flow_enable()
{
	uint8_t xfer_buf = 0x15;
	uint8_t isc_enable = XC95_ISC_ENABLE;
	int drlen = 6, tcklen = 1;
	if (_fpga_family == SPARTAN3_FAMILY) {
		xfer_buf = 0x00;
		isc_enable = ISC_ENABLE;
		drlen = 5;
		tcklen = 16;
	}
	if (_jtag->shiftIR(isc_enable, _irlen) < 0)
		return;
	if (_jtag->shiftDR(&xfer_buf, NULL, drlen) < 0)
		return;
	_jtag->toggleClk(tcklen);
}

void Xilinx::flow_disable()
{
	uint8_t isc_disable = XC95_ISC_DISABLE;
	int tcklen = ((_jtag->getClkFreq() * 100) / 1000000);

	if (_fpga_family == SPARTAN3_FAMILY) {
		isc_disable = ISC_DISABLE;
		tcklen = 16;
	}

	if (_jtag->shiftIR(isc_disable, _irlen) < 0)
		return;
	_jtag->toggleClk(tcklen);
	if (_jtag->shiftIR(BYPASS, _irlen) < 0)
		return;
	if (_fpga_family == SPARTAN3_FAMILY) {
		uint8_t xfer_buf = 0;
		if (_jtag->shiftDR(&xfer_buf, NULL, 1) < 0)
			return;
	}
	_jtag->toggleClk(1);
}

/*                                              */
/* internal flash (xc95)                        */
/* based on ISE xc9500yy/data/xx_1532.bsd files */
/*                                              */

bool Xilinx::flow_erase()
{
	uint8_t xfer_buf[3] = {0x03, 0x00, 0x00};

	printInfo("Erase flash ", false);

	_jtag->shiftIR(XC95_ISC_ERASE, 8);
	_jtag->shiftDR(xfer_buf, NULL, 18);
	_jtag->toggleClk((_jtag->getClkFreq() * 400) / 1000);
	_jtag->shiftDR(NULL, xfer_buf, 18);
	if ((xfer_buf[0] & 0x03) != 0x01) {
		printError("FAIL");
		return false;
	}

	if (_verify) {
		xfer_buf[0] = 0x03;
		xfer_buf[1] = xfer_buf[2] = 0x00;

		_jtag->shiftIR(XC95_XSC_BLANK_CHECK, 8);
		_jtag->shiftDR(xfer_buf, NULL, 18);
		_jtag->toggleClk(500);
		_jtag->shiftDR(NULL, xfer_buf, 18);
		if ((xfer_buf[0] & 0x03) != 0x01) {
			printError("FAIL");
			return false;
		}
	}
	printSuccess("DONE");

	return true;
}

bool Xilinx::flow_program(JedParser *jed)
{
	uint8_t wr_buf[16+2];  // largest section length
	uint8_t rd_buf[16+3];

	/* enable ISC */
	flow_enable();

	/* erase internal flash */
	if (!flow_erase())
		return false;

	/* xc95 internal flash is written by sector
	 * for each one them 15 jed sections are used
	 */
	size_t nb_section = jed->nb_section() / (15);

	ProgressBar progress("Write Flash", nb_section, 50, _quiet);

	for (size_t i = 0; i < nb_section; i++) {
		uint16_t addr2 = i * 32;
		for (int ii = 0; ii < 15; ii++) {
			uint8_t mode = (ii == 14) ? 0x3 : 0x1;
			int id = i * 15 + ii;

			memcpy(wr_buf, jed->data_for_section(id)[0].c_str(),
					_xc95_line_len);
			wr_buf[_xc95_line_len] = (uint8_t) addr2&0xff;
			wr_buf[_xc95_line_len+ 1 ] = (uint8_t)((addr2 >> 8) & 0xff);

			_jtag->shiftIR(XC95_ISC_PROGRAM, 8);
			_jtag->shiftDR(&mode, NULL, 2, Jtag::SHIFT_DR);
			_jtag->shiftDR(wr_buf, NULL, 8 * (_xc95_line_len + 2));

			if (ii == 14)
				_jtag->toggleClk((_jtag->getClkFreq() * 50) / 1000);
			else
				_jtag->toggleClk(1);


			if (ii == 14) {
				mode = 0x00;
				for (int loop_try = 0; loop_try < 32; loop_try++) {
					_jtag->shiftIR(XC95_ISC_PROGRAM, 8);
					_jtag->shiftDR(&mode, NULL, 2, Jtag::SHIFT_DR);
					_jtag->shiftDR(wr_buf, NULL, 8 * (_xc95_line_len + 2));
					_jtag->toggleClk((_jtag->getClkFreq() * 50) / 1000);
					_jtag->shiftDR(NULL, rd_buf, 8 * (_xc95_line_len + 2) + 2);
					if ((rd_buf[0] & 0x03) == 0x01)
						break;
				}

				if ((rd_buf[0] & 0x03) != 0x01) {
					progress.fail();
					return false;
				}
			}
			addr2 += ((ii+1) % 0x05) ? 1 : 4;
		}
		progress.display(i);
	}
	progress.done();

	/* TODO: verify */
	if (_verify) {
		std::string flash = flow_read();
		int flash_pos = 0;
		ProgressBar progress2("Verify Flash", nb_section, 50, _quiet);
		for (size_t section = 0; section < nb_section; section++) {
			for (size_t subsection = 0; subsection < 15; subsection++) {
				int id = section * 15 + subsection;
				std::string content = jed->data_for_section(id)[0];
				for (int col = 0; col < _xc95_line_len; col++, flash_pos++) {
					if ((uint8_t)content[col] != (uint8_t)flash[flash_pos]) {
						char error[256];
						progress2.fail();
						snprintf(error, sizeof(error),
								"Error: wrong value: read %02x instead of %02x",
								(uint8_t)flash[flash_pos], (uint8_t)content[col]);
						printError(error);
						flow_disable();
						return false;
					}
				}
			}
		}
		progress2.done();
	}

	/* disable ISC */
	flow_disable();

	return true;
}

std::string Xilinx::flow_read()
{
	uint8_t mode;
	std::string buffer;
	uint8_t wr_buf[16+2];  // largest section length
	uint8_t rd_buf[16+2];
	memset(wr_buf, 0xff, 16);

	/* limit JTAG clock frequency to 1MHz */
	if (_jtag->getClkFreq() > 1e6)
		_jtag->setClkFreq(1e6);

	ProgressBar progress("Read Flash", 108, 50, _quiet);

	for (size_t section = 0; section < 108; section++) {
		uint16_t addr2 = section * 32;
		for (int subsection = 0; subsection < 15; subsection++) {
			wr_buf[_xc95_line_len    ] = (uint8_t)((addr2     ) & 0xff);
			wr_buf[_xc95_line_len + 1] = (uint8_t)((addr2 >> 8) & 0xff);

			mode = 3;
			_jtag->shiftIR(XC95_ISC_READ, 8);
			_jtag->shiftDR(&mode, NULL, 2, Jtag::SHIFT_DR);
			_jtag->shiftDR(wr_buf, NULL, 8 * (_xc95_line_len + 2));

			_jtag->toggleClk(1);

			mode = 0;
			_jtag->shiftDR(&mode, NULL, 2, Jtag::SHIFT_DR);
			_jtag->shiftDR(NULL, rd_buf, 8 * (_xc95_line_len + 2));
			for (int pos = 0; pos < _xc95_line_len; pos++)
				buffer += rd_buf[pos];
			addr2 += ((subsection+1) % 0x05) ? 1 : 4;
		}
		progress.display(section);
	}
	progress.done();

	return buffer;
}

/*               */
/*   XCF Prom    */
/*               */

#define XCF_FVFY3          0xE2
#define XCF_ISCTESTSTATUS  0xE3
#define XCF_ISC_ENABLE     0xE8
#define XCF_ISC_PROGRAM    0xEA
#define XCF_ISC_ADDR_SHIFT 0xEB
#define XCF_ISC_ERASE      0xEC
#define XCF_ISC_DATA_SHIFT 0xED
#define XCF_CONFIG         0xEE
#define XCF_ISC_READ       0xeF
#define XCF_ISC_DISABLE    0xF0

void Xilinx::xcf_flow_enable(uint8_t mode)
{
	_jtag->shiftIR(XCF_ISC_ENABLE, 8);
	_jtag->shiftDR(&mode, NULL, 6);
	_jtag->toggleClk(1);
}

void Xilinx::xcf_flow_disable()
{
	_jtag->shiftIR(XCF_ISC_DISABLE, 8);
	usleep(110000);
	_jtag->shiftIR(BYPASS, 8);
	_jtag->toggleClk(1);
}

bool Xilinx::xcf_flow_erase()
{
	uint8_t xfer_buf[2] = {0x01, 0x00};

	printInfo("Erase flash ", false);
	xcf_flow_enable();

	_jtag->shiftIR(XCF_ISC_ADDR_SHIFT, 8);
	_jtag->shiftDR(xfer_buf, NULL, 16);
	_jtag->toggleClk(1);

	_jtag->shiftIR(XCF_ISC_ERASE, 8);
	usleep(500000);

	int i;
	for (i = 0; i < 32; i++) {
		_jtag->shiftIR(XCF_ISCTESTSTATUS, 8);
		usleep(500000);
		_jtag->shiftDR(NULL, xfer_buf, 8);
		if ((xfer_buf[0] & 0x04))
			break;
	}

	if (i == 32) {
		printError("FAIL");
		return false;
	}

	printSuccess("DONE");

	xcf_flow_disable();

	return true;
}

bool Xilinx::xcf_program(ConfigBitstreamParser *bitfile)
{
	uint8_t tx_buf[4096 / 8];
	uint16_t pkt_len =
		((_jtag->get_target_device_id() == 0x05044093) ? 2048 : 4096) / 8;
	uint8_t *data = bitfile->getData();
	uint32_t data_len = bitfile->getLength() / 8;
	uint32_t xfer_len, offset = 0;
	uint32_t addr = 0;
	int xfer_end;

	/* limit JTAG clock frequency to 15MHz */
	if (_jtag->getClkFreq() > 15e6)
		_jtag->setClkFreq(15e6);

	if (!xcf_flow_erase()) {
		printError("flow erase failed");
		return false;
	}

	xcf_flow_enable();

	int blk_id = 0;

	ProgressBar progress("Write PROM", (data_len / pkt_len), 50, _quiet);

	while (data_len > 0) {
		if (data_len < pkt_len) {
			xfer_len = data_len;
			xfer_end = Jtag::SHIFT_DR;
		} else {
			xfer_len = pkt_len;
			xfer_end = Jtag::RUN_TEST_IDLE;
		}

		/* send data to PROM */
		_jtag->shiftIR(XCF_ISC_DATA_SHIFT, 8);
		_jtag->shiftDR(data+offset, NULL, xfer_len * 8, xfer_end);
		if (xfer_len != pkt_len) {
			uint32_t res = pkt_len - xfer_len;
			memset(tx_buf, 0xff, res);
			_jtag->shiftDR(tx_buf, NULL, res * 8);
		}

		_jtag->toggleClk(1);

		/* send address */
		tx_buf[0] = (addr >> 0) & 0x00ff;
		tx_buf[1] = (addr >> 8) & 0x00ff;
		_jtag->shiftIR(XCF_ISC_ADDR_SHIFT, 8);
		_jtag->shiftDR(tx_buf, NULL, 16);
		_jtag->toggleClk(1);

		/* send program instruction */
		_jtag->shiftIR(XCF_ISC_PROGRAM, 8);
		usleep((addr == 0) ? 14000: 500);

		/* wait until bit 3 != 1 */
		int i;
		for (i = 0; i < 29; i++) {
			_jtag->shiftIR(XCF_ISCTESTSTATUS, 8);
			usleep(500);
			_jtag->shiftDR(NULL, tx_buf, 8);
			if ((tx_buf[0] & 0x04))
				break;
		}

		if (i == 29) {
			progress.fail();
			return false;
		}

		blk_id++;
		offset += xfer_len;
		addr += 32;
		data_len -= xfer_len;
		progress.display(blk_id);
	}
	progress.done();

	/* program done */
	_jtag->shiftIR(BYPASS, 8);
	_jtag->toggleClk(1);

	if (_verify) {
		std::string flash = xcf_read();
		uint32_t file_size = bitfile->getLength() / 8;
		uint32_t prom_size = (uint32_t)flash.size();

		uint32_t nb_bytes = (file_size > prom_size) ? prom_size : file_size;
		ProgressBar progress2("Verify Flash", nb_bytes, 50, _quiet);

		for (uint32_t pos = 0; pos < nb_bytes; pos++) {
			if (data[pos] != (uint8_t)flash[pos]) {
				progress2.fail();
				char error[64];
				snprintf(error, sizeof(error),
						"Error: wrong value: read %02x instead of %02x",
						(uint8_t)flash[pos], (uint8_t)data[pos]);
				printError(error);
				xcf_flow_disable();
				return false;
			}
			progress.display(pos);
		}
		progress2.done();
	}

	_jtag->go_test_logic_reset();

	xcf_flow_disable();

	/* reconfigure FPGA */
	_jtag->shiftIR(XCF_CONFIG, 8);
	_jtag->toggleClk(1);
	_jtag->shiftIR(BYPASS, 8);
	_jtag->toggleClk(1);

	return true;
}

std::string Xilinx::xcf_read()
{
	uint32_t addr = 0;
	uint8_t rx_buf[4096 / 8];
	uint16_t pkt_len =
		((_jtag->get_target_device_id() == 0x05044093) ? 2048 : 4096) / 8;
	uint16_t nb_section =
		((_jtag->get_target_device_id() == 0x05046093) ? 1024 : 512);

	std::string buffer;

	/* limit JTAG clock frequency to 15MHz */
	if (_jtag->getClkFreq() > 15e6)
		_jtag->setClkFreq(15e6);

	ProgressBar progress("Read PROM", nb_section, 50, _quiet);

	for (size_t section = 0; section < nb_section; section++) {
		/* send address */
		rx_buf[0] = (addr >> 0) & 0x00ff;
		rx_buf[1] = (addr >> 8) & 0x00ff;
		_jtag->shiftIR(XCF_ISC_ADDR_SHIFT, 8);
		_jtag->shiftDR(rx_buf, NULL, 16);
		_jtag->toggleClk(1);

		/* send data to PROM */
		_jtag->shiftIR(XCF_ISC_READ, 8);
		usleep(50);
		_jtag->shiftDR(NULL, rx_buf, pkt_len * 8);

		for (int i = 0; i < pkt_len; i++)
			buffer += rx_buf[i];

		progress.display(section);
		addr += 32;
	}
	progress.done();

	return buffer;
}

/*--------------------------------------------------------*/
/*                         xc2c                           */
/*--------------------------------------------------------*/
#define XC2C_IDCODE         0x01
#define XC2C_ISC_DISABLE    0xc0
#define XC2C_VERIFY         0xd1
#define XC2C_ISC_ENABLE_OTF 0xe4
#define XC2C_ISC_WRITE      0xe6
#define XC2C_ISC_SRAM_READ  0xe7
#define XC2C_ISC_ENABLE     0xe8
#define XC2C_ISC_PROGRAM    0xea
#define XC2C_ISC_ERASE      0xed
#define XC2C_ISC_READ       0xee
#define XC2C_ISC_INIT       0xf0
#define XC2C_USERCODE       0xfd

/* xilinx programmer qualification specification 6.2
 * directly reversed
 */
static constexpr uint8_t _gray_code[256] = {
	0x00, 0x80, 0xc0, 0x40, 0x60, 0xe0, 0xa0, 0x20,
	0x30, 0xb0, 0xf0, 0x70, 0x50, 0xd0, 0x90, 0x10,
	0x18, 0x98, 0xd8, 0x58, 0x78, 0xf8, 0xb8, 0x38,
	0x28, 0xa8, 0xe8, 0x68, 0x48, 0xc8, 0x88, 0x08,
	0x0c, 0x8c, 0xcc, 0x4c, 0x6c, 0xec, 0xac, 0x2c,
	0x3c, 0xbc, 0xfc, 0x7c, 0x5c, 0xdc, 0x9c, 0x1c,
	0x14, 0x94, 0xd4, 0x54, 0x74, 0xf4, 0xb4, 0x34,
	0x24, 0xa4, 0xe4, 0x64, 0x44, 0xc4, 0x84, 0x04,
	0x06, 0x86, 0xc6, 0x46, 0x66, 0xe6, 0xa6, 0x26,
	0x36, 0xb6, 0xf6, 0x76, 0x56, 0xd6, 0x96, 0x16,
	0x1e, 0x9e, 0xde, 0x5e, 0x7e, 0xfe, 0xbe, 0x3e,
	0x2e, 0xae, 0xee, 0x6e, 0x4e, 0xce, 0x8e, 0x0e,
	0x0a, 0x8a, 0xca, 0x4a, 0x6a, 0xea, 0xaa, 0x2a,
	0x3a, 0xba, 0xfa, 0x7a, 0x5a, 0xda, 0x9a, 0x1a,
	0x12, 0x92, 0xd2, 0x52, 0x72, 0xf2, 0xb2, 0x32,
	0x22, 0xa2, 0xe2, 0x62, 0x42, 0xc2, 0x82, 0x02,
	0x03, 0x83, 0xc3, 0x43, 0x63, 0xe3, 0xa3, 0x23,
	0x33, 0xb3, 0xf3, 0x73, 0x53, 0xd3, 0x93, 0x13,
	0x1b, 0x9b, 0xdb, 0x5b, 0x7b, 0xfb, 0xbb, 0x3b,
	0x2b, 0xab, 0xeb, 0x6b, 0x4b, 0xcb, 0x8b, 0x0b,
	0x0f, 0x8f, 0xcf, 0x4f, 0x6f, 0xef, 0xaf, 0x2f,
	0x3f, 0xbf, 0xff, 0x7f, 0x5f, 0xdf, 0x9f, 0x1f,
	0x17, 0x97, 0xd7, 0x57, 0x77, 0xf7, 0xb7, 0x37,
	0x27, 0xa7, 0xe7, 0x67, 0x47, 0xc7, 0x87, 0x07,
	0x05, 0x85, 0xc5, 0x45, 0x65, 0xe5, 0xa5, 0x25,
	0x35, 0xb5, 0xf5, 0x75, 0x55, 0xd5, 0x95, 0x15,
	0x1d, 0x9d, 0xdd, 0x5d, 0x7d, 0xfd, 0xbd, 0x3d,
	0x2d, 0xad, 0xed, 0x6d, 0x4d, 0xcd, 0x8d, 0x0d,
	0x09, 0x89, 0xc9, 0x49, 0x69, 0xe9, 0xa9, 0x29,
	0x39, 0xb9, 0xf9, 0x79, 0x59, 0xd9, 0x99, 0x19,
	0x11, 0x91, 0xd1, 0x51, 0x71, 0xf1, 0xb1, 0x31,
	0x21, 0xa1, 0xe1, 0x61, 0x41, 0xc1, 0x81, 0x01,
};

void Xilinx::xc2c_init(uint32_t idcode)
{
	_fpga_family = XC2C_FAMILY;
	std::string model = fpga_list[idcode].model;
	int underscore_pos = model.find_first_of('_', 0);
	snprintf(_cpld_base_name, underscore_pos,
			"%s", model.substr(0, underscore_pos).c_str());
	switch ((idcode >> 16) & 0x3f) {
	case 0x01: /* xc2c32 */
	case 0x11: /* xc2c32a PC44 */
	case 0x21: /* xc2c32a */
		_cpld_nb_col = 260;
		_cpld_nb_row = 48;
		_cpld_addr_size = 6;
		break;
	case 0x05: /* xc2c64 */
	case 0x25: /* xc2c64a */
		_cpld_nb_col = 274;
		_cpld_nb_row = 96;
		_cpld_addr_size = 7;
		break;
	case 0x18: /* xc2c128 */
		_cpld_nb_col = 752;
		_cpld_nb_row = 80;
		_cpld_addr_size = 7;
		break;
	case 0x14: /* xc2c256 */
		_cpld_nb_col = 1364;
		_cpld_nb_row = 96;
		_cpld_addr_size = 7;
		break;
	case 0x15: /* xc2c384 */
		_cpld_nb_col = 1868;
		_cpld_nb_row = 120;
		_cpld_addr_size = 7;
		break;
	case 0x17: /* xc2c512 */
		_cpld_nb_col = 1980;
		_cpld_nb_row = 160;
		_cpld_addr_size = 8;
		break;
	default:
		throw std::runtime_error("Error: unknown XC2C version");
	}
	_cpld_nb_row += 2;  // 2 more row: done + sec and usercode
						// datasheet table 2 p.15
}

/* reinit device
 * datasheet table 47-48 p.61-62
 */
void Xilinx::xc2c_flow_reinit()
{
	uint8_t c = 0;
	_jtag->shiftIR(XC2C_ISC_ENABLE_OTF, 8);
	_jtag->shiftIR(XC2C_ISC_INIT, 8);
	_jtag->toggleClk((_jtag->getClkFreq() * 20) / 1000);
	_jtag->shiftIR(XC2C_ISC_INIT, 8);
	_jtag->shiftDR(&c, NULL, 8);
	_jtag->toggleClk((_jtag->getClkFreq() * 800) / 1000);
	_jtag->shiftIR(XC2C_ISC_DISABLE, 8);
	_jtag->shiftIR(BYPASS, 8);
}

/* full flash erase (with optional blank check)
 * datasheet 12.1 (table41) p.56
 */
bool Xilinx::xc2c_flow_erase()
{
	_jtag->shiftIR(XC2C_ISC_ENABLE_OTF, 8, Jtag::UPDATE_IR);
	_jtag->shiftIR(XC2C_ISC_ERASE, 8);
	_jtag->toggleClk((_jtag->getClkFreq() * 100) / 1000);
	_jtag->shiftIR(XC2C_ISC_DISABLE, 8);

	if (_verify) {
		std::string rx_buf = xc2c_flow_read();
		for (auto &val : rx_buf) {
			if ((uint8_t)val != 0xff) {
				printError("Erase: fails to verify blank check");
				return false;
			}
		}
	}

	return true;
}

/* read flash full content
 * return it has string buffer
 * table 45 - 46 p. 59-60
 */
std::string Xilinx::xc2c_flow_read()
{
	uint8_t rx_buf[249];
	uint32_t delay_loop = (_jtag->getClkFreq() * 20) / 1000000;
	uint16_t pos = 0;
	uint8_t addr_shift = 8 - _cpld_addr_size;

	std::string buffer;
	buffer.resize(((_cpld_nb_col * _cpld_nb_row) + 7) / 8);

	ProgressBar progress("Read Flash", _cpld_nb_row + 1, 50, _quiet);

	_jtag->shiftIR(BYPASS, 8);
	_jtag->shiftIR(XC2C_ISC_ENABLE_OTF, 8);
	_jtag->shiftIR(XC2C_ISC_READ, 8);

	/* send address
	 * send addr 0 before loop because each row content
	 * is followed by next addr (or dummy for the last row
	 */
	/* send address */
	uint8_t addr = _gray_code[0] >> addr_shift;
	_jtag->shiftDR(&addr, NULL, _cpld_addr_size);
	/* wait 20us */
	_jtag->toggleClk(delay_loop);

	for (size_t row = 1; row <= _cpld_nb_row; row++) {
		/* read nb_col bits, stay in shift_dr to send next addr */
		_jtag->shiftDR(NULL, rx_buf, _cpld_nb_col, Jtag::SHIFT_DR);
		/* send address */
		addr = _gray_code[row] >> addr_shift;
		_jtag->shiftDR(&addr, NULL, _cpld_addr_size);
		/* wait 20us */
		_jtag->toggleClk(delay_loop);

		for (int i = 0; i < _cpld_nb_col; i++, pos++)
			if (rx_buf[i >> 3] & (1 << (i & 0x07)))
				buffer[pos >> 3] |= (1 << (pos & 0x07));
			else
				buffer[pos >> 3] &= ~(1 << (pos & 0x07));

		progress.display(row);
	}
	progress.done();

	_jtag->shiftIR(XC2C_ISC_DISABLE, Jtag::TEST_LOGIC_RESET);

	return buffer;
}

bool Xilinx::xc2c_flow_program(JedParser *jed)
{
	uint8_t wr_buf[249];  // largest section length
	uint32_t delay_loop = (_jtag->getClkFreq() * 20) / 1000;
	uint8_t shift_addr = 8 - _cpld_addr_size;

	/* map jed fuse using device map */
	printInfo("Map jed fuses: ", false);
	XilinxMapParser *map_parser;
	try {
		std::string mapname = ISE_DIR "/ISE_DS/ISE/xbr/data/" +
			std::string(_cpld_base_name) + ".map";
		map_parser = new XilinxMapParser(mapname, _cpld_nb_row, _cpld_nb_col,
				jed, 0xffffffff, _verbose);
		map_parser->parse();
	} catch(std::exception &e) {
		printError("FAIL");
		throw std::runtime_error(e.what());
	}
	printSuccess("DONE");

	std::vector<std::string> listfuse = map_parser->cfg_data();

	/* erase internal flash */
	printInfo("Erase Flash: ", false);
	if (!xc2c_flow_erase()) {
		printError("FAIL");
		throw std::runtime_error("Fail to erase interface flash");
	} else {
		printSuccess("DONE");
	}

	ProgressBar progress("Write Flash", _cpld_nb_row, 50, _quiet);

	_jtag->shiftIR(XC2C_ISC_ENABLE_OTF, 8);
	_jtag->shiftIR(XC2C_ISC_PROGRAM, 8);

	uint16_t iter = 0;
	for (auto row : listfuse) {
		uint16_t pos = 0;
		uint8_t addr = _gray_code[iter] >> shift_addr;
		for (auto col : row) {
			if (col)
				wr_buf[pos >> 3] |= (1 << (pos & 0x07));
			else
				wr_buf[pos >> 3] &= ~(1 << (pos & 0x07));
			pos++;
		}
		_jtag->shiftDR(wr_buf, NULL, _cpld_nb_col, Jtag::SHIFT_DR);
		_jtag->shiftDR(&addr, NULL, _cpld_addr_size);
		_jtag->toggleClk(delay_loop);

		iter++;
	}

	/* done bit and usercode are shipped into listfuse
	 * so only needs to send isc disable
	 */
	_jtag->shiftIR(XC2C_ISC_DISABLE, 8);

	if (_verify) {
		std::string rx_buffer = xc2c_flow_read();
		iter = 0;
		for (auto row : listfuse) {
			for (auto col : row) {
				if ((rx_buffer[iter >> 3] >> (iter & 0x07)) != col) {
					throw std::runtime_error("Program: verify failed");
				}
				iter++;
			}
		}
	}

	/* reload */
	xc2c_flow_reinit();

	return true;
}

/*               */
/* SPI interface */
/*               */

/*
 * jtag : jtag interface
 * cmd  : opcode for SPI flash
 * tx   : buffer to send
 * rx   : buffer to fill
 * len  : number of byte to send/receive (cmd not comprise)
 *        so to send only a cmd set len to 0 (or omit this param)
 */
int Xilinx::spi_put(uint8_t cmd,
			uint8_t *tx, uint8_t *rx, uint32_t len)
{
	int xfer_len = len + 1 + ((rx == NULL) ? 0 : 1);
	uint8_t jtx[xfer_len];
	jtx[0] = McsParser::reverseByte(cmd);
	/* uint8_t jtx[xfer_len] = {McsParser::reverseByte(cmd)}; */
	uint8_t jrx[xfer_len];
	if (tx != NULL) {
		for (uint32_t i=0; i < len; i++)
			jtx[i+1] = McsParser::reverseByte(tx[i]);
	}
	/* addr BSCAN user1 */
	_jtag->shiftIR(get_ircode(_ircode_map, _user_instruction), NULL, _irlen);
	/* send first already stored cmd,
	 * in the same time store each byte
	 * to next
	 */
	_jtag->shiftDR(jtx, (rx == NULL)? NULL: jrx, 8*xfer_len);

	if (rx != NULL) {
		for (uint32_t i=0; i < len; i++)
			rx[i] = McsParser::reverseByte(jrx[i+1] >> 1) | (jrx[i+2] & 0x01);
	}
	return 0;
}

int Xilinx::spi_put(uint8_t *tx, uint8_t *rx, uint32_t len)
{
	int xfer_len = len + ((rx == NULL) ? 0 : 1);
	uint8_t jtx[xfer_len];
	uint8_t jrx[xfer_len];
	if (tx != NULL) {
		for (uint32_t i=0; i < len; i++)
			jtx[i] = McsParser::reverseByte(tx[i]);
	}
	/* addr BSCAN user1 */
	_jtag->shiftIR(get_ircode(_ircode_map, _user_instruction), NULL, _irlen);
	/* send first already stored cmd,
	 * in the same time store each byte
	 * to next
	 */
	_jtag->shiftDR(jtx, (rx == NULL)? NULL: jrx, 8*xfer_len);

	if (rx != NULL) {
		for (uint32_t i=0; i < len; i++)
			rx[i] = McsParser::reverseByte(jrx[i] >> 1) | (jrx[i+1] & 0x01);
	}
	return 0;
}

int Xilinx::spi_wait(uint8_t cmd, uint8_t mask, uint8_t cond,
			uint32_t timeout, bool verbose)
{
	uint8_t rx[2];
	uint8_t dummy[2];
	uint8_t tmp;
	uint8_t tx = McsParser::reverseByte(cmd);
	uint32_t count = 0;

	_jtag->shiftIR(get_ircode(_ircode_map, _user_instruction), NULL, _irlen, Jtag::UPDATE_IR);
	_jtag->shiftDR(&tx, NULL, 8, Jtag::SHIFT_DR);

	do {
		_jtag->shiftDR(dummy, rx, 8*2, Jtag::SHIFT_DR);
		tmp = (McsParser::reverseByte(rx[0]>>1)) | (0x01 & rx[1]);
		count++;
		if (count == timeout){
			printf("timeout: %x %x %x\n", tmp, rx[0], rx[1]);
			break;
		}
		if (verbose) {
			printf("%x %x %x %u\n", tmp, mask, cond, count);
		}
	} while ((tmp & mask) != cond);
	_jtag->shiftDR(dummy, rx, 8*2, Jtag::EXIT1_DR);
	_jtag->go_test_logic_reset();

	if (count == timeout) {
		printf("%x\n", tmp);
		std::cout << "wait: Error" << std::endl;
		return -ETIME;
	} else {
		return 0;
	}
}

void Xilinx::select_flash_chip(xilinx_flash_chip_t flash_chip) {
	switch (flash_chip) {
	case SECONDARY_FLASH:
		_user_instruction = "USER2";
		break;
	case PRIMARY_FLASH:
	default:
		_user_instruction = "USER1";
		break;
	}
}<|MERGE_RESOLUTION|>--- conflicted
+++ resolved
@@ -199,13 +199,10 @@
 		_fpga_family = KINTEX_FAMILY;
 	} else if (family == "kintexus") {
 		_fpga_family = KINTEXUS_FAMILY;
-<<<<<<< HEAD
 	} else if (family == "kintexusp") {
 		_fpga_family = KINTEXUSP_FAMILY;
-=======
 	} else if (family == "artixusp") {
 		_fpga_family = ARTIXUSP_FAMILY;
->>>>>>> d5f55934
 	} else if (family == "virtexusp") {
 		_fpga_family = VIRTEXUSP_FAMILY;
 		_ircode_map = ircode_mapping.at("virtexusp");
